
from itertools import combinations, count
from enum import Enum

import networkx as nx
import yaml

from attr import dataclass, Factory
from typing import Tuple, Any, ClassVar, List, Dict, Set, Optional

from puddle.util import pairs, manhattan_distance

import logging
log = logging.getLogger(__name__)


Location = Tuple[int, int]


_next_collision_group = count()
_next_droplet_id = count()


class DropletStateError(Exception):
    pass

# disable generation of cmp so it uses id-based hashing
@dataclass(cmp=False)
class Droplet:

    _location: Optional[Location] = None
    _info: Any = None
    _volume: float = 1.0

    _id: int = Factory(_next_droplet_id.__next__)
    _collision_group: int = Factory(_next_collision_group.__next__)
    _destination: Optional[Location] = None

    _producer: Optional["Command"] = None
    _consumer: Optional["Command"] = None

    def _produced_by(self, cmd):
        if self._producer:
            raise DropletStateError
        self._producer = cmd

<<<<<<< HEAD
    def _consumed_by(self, cmd):
        if self._consumer:
            raise DropletStateError
        self._consumer = cmd
=======
    # volume is unitless right now
    volume: float = 1.0
    concentration: float = 0.0
>>>>>>> 03caad32

    @property
    def _is_virtual(self):
        prod = self._producer
        return not prod or not prod.done

    @property
    def _is_real(self):
        prod = self._producer
        return prod and prod.done and not self._is_consumed

    @property
    def _is_consumed(self):
        cons = self._consumer
        return cons and cons.done

    def copy(self, **kwargs):
        return self.__class__(
            info=self._info,
            location=self._location,
            **kwargs
        )

<<<<<<< HEAD

@dataclass(cmp=False)
class DropletShim:

    _droplet : Droplet = None

    def __init__(self, droplet: Droplet):
        self._droplet = droplet

    @property
    def info(self):
        if self._droplet._is_virtual:
            raise DropletStateError("Cannot get info of virtual droplet")
        if self._droplet._is_consumed:
            raise DropletStateError("Cannot get info of consumed droplet")
        return self._droplet._info

    @property
    def volume(self):
        if self._droplet._is_virtual:
            raise DropletStateError("Cannot get volume of virtual droplet")
        if self._droplet._is_consumed:
            raise DropletStateError("Cannot get volume of consumed droplet")
        return self._droplet._volume

    @property
    def location(self):
        if self._droplet._is_virtual:
            raise DropletStateError("Cannot get location of virtual droplet")
        if self._droplet._is_consumed:
            raise DropletStateError("Cannot get location of consumed droplet")
        return self._droplet._location
=======
    def split(self, ratio=0.5):
        assert self.valid
        volume = self.volume / 2
        # concentration stays the same
        a = self.copy(
            volume=volume,
            concentration=self.concentration)
        b = self.copy(
            volume=volume,
            concentration=self.concentration)
        self.valid = False
        return a, b

    def mix(self, other: 'Droplet'):
        log.debug(f'mixing {self} with {other}')
        assert self.valid
        assert other.valid

        # for now, they much be in the same place
        # assert self.cell is other.cell
        # FIXME right now we assume cells only have one droplet

        self.valid  = False
        other.valid = False
        info = f'({self.info}, {other.info})'

        m1 = self.volume * self.concentration
        m2 = other.volume * other.concentration

        new_volume = self.volume + other.volume

        # TODO this logic definitely won't work when droplets are larger
        # it should give back the "union" of both shapes
        return Droplet(
            info = info,
            location = self.location,
            volume = new_volume,
            concentration = (m1 + m2) / new_volume,
        )
>>>>>>> 03caad32


@dataclass
class Cell:
    pin: int
    location: Location


class Command:
    shape: ClassVar[nx.DiGraph]
    input_locations: ClassVar[List[Location]]
    input_droplets: List[Droplet]
    output_droplets: List[Droplet]

    done: bool = False

    strict: ClassVar[bool] = False
    locations_given: ClassVar[bool] = False

    # FIXME this isn't running
    def run(self, mapping: Dict[Location, Location]):
        for d,l in zip(self.input_droplets, self.input_locations):
            assert d._location == mapping[l]
        self.done = True


class Input(Command):

    # TODO mwillsey: make this the shape of the droplet to be inputted
    shape: ClassVar = nx.DiGraph(nx.grid_2d_graph(1, 1))
    locations_given: ClassVar = True
    input_locations: ClassVar = []

    def __init__(self, arch, droplet):
        self.arch = arch
        self.input_droplets = [droplet]
        self.output_droplets = [droplet]

        loc = droplet._location
        if loc and loc not in self.arch.graph:
            raise KeyError("Location {} is not in the architecture".format(loc))
        droplet._produced_by(self)

        self.arch.add_droplet(droplet)

    def run(self, mapping):
        # this is a bit of a hack to do manual placement here
        droplet = self.input_droplets[0]

        if droplet._location is None:
            shape = nx.DiGraph()
            shape.add_node((0,0))
            placement = self.arch.session.execution.placer.place_shape(shape)
            droplet._location = placement[(0,0)]

        # do this instead of calling super
        self.done = True
        # return self.output_droplets[0]


class Move(Command):

    locations_given: ClassVar = True

    def __init__(self, arch, droplets, locations):
        self.arch = arch
        self.input_droplets = droplets
        self.input_locations = locations
        self.output_droplets = [d.copy() for d in droplets]

        for d in self.input_droplets:
            d._consumed_by(self)
        for d, loc in zip(self.output_droplets, locations):
            d._produced_by(self)
            d._location = loc


class Mix(Command):

    shape: ClassVar = nx.DiGraph(nx.grid_2d_graph(2, 3))
    input_locations: ClassVar = [(0,0), (0,0)]

    n_mix_loops = 1
    loop = [(0,0), (1,0), (1,1), (1,2), (0,2), (0,1), (0,0)]

    def __init__(self, arch, droplet1, droplet2):
        self.arch = arch
        self.input_droplets = [droplet1, droplet2]
        self.output_droplets = [Droplet(None)]

        # we are going to mix, so set them all to the same collision group.
        collision_group = min(d._collision_group for d in self.input_droplets)
        for d in self.input_droplets:
            d._collision_group = collision_group
            d._consumed_by(self)
        for d in self.output_droplets:
            d._produced_by(self)

    def run(self, mapping):
        super().run(mapping)

        droplet1, droplet2 = self.input_droplets
        result = self.output_droplets[0]

        arch_loop_edges = list(pairs(mapping[node] for node in self.loop))

        assert droplet1._location == droplet2._location

        self.arch.remove_droplet(droplet1)
        self.arch.remove_droplet(droplet2)

        result._info = f'({droplet1._info}, {droplet2._info})'
        result._location = droplet1._location
        result._volume = droplet1._volume + droplet2._volume

        self.arch.add_droplet(result)

        self.arch.wait()
        for _ in range(self.n_mix_loops):
            for src, dst in arch_loop_edges:
                result._location = dst
                self.arch.wait()


class Split(Command):

    shape: ClassVar = nx.DiGraph(nx.grid_2d_graph(1,5))
    input_locations: ClassVar = [(0,2)]
    strict: ClassVar = True

    def __init__(self, arch, droplet):
        self.arch = arch
        self.input_droplets = [droplet]
        self.output_droplets = [Droplet(None), Droplet(None)]

        for d in self.input_droplets:
            d._consumed_by(self)
        for d in self.output_droplets:
            d._produced_by(self)

    def run(self, mapping):
        super().run(mapping)

        # use the mapping to get the edges in the architecture we have to take
        nodes1 = [(0,1), (0,0)]
        nodes2 = [(0,3), (0,4)]

        droplet = self.input_droplets[0]
        d1 = self.output_droplets[0]
        d2 = self.output_droplets[1]

        self.arch.remove_droplet(droplet)

        volume = droplet._volume / 2
        for d in self.output_droplets:
            d._volume = volume
            d._info = droplet._info
            d._location = droplet._location

        # allow collisions
        cg2 = d2._collision_group
        d2._collision_group = d1._collision_group

        # For these adds we are okay with adjacent droplets
        self.arch.add_droplet(d1)
        self.arch.add_droplet(d2)
        self.arch.wait()

        for n1, n2 in zip(nodes1, nodes2):
            d1._location = mapping[n1]
            d2._location = mapping[n2]
            self.arch.wait()

        # don't allow collisions
        d2._collision_group = cg2


class CollisionError(Exception):
    pass


class ArchitectureError(Exception):
    pass


class Architecture:
    """ An interface to a (maybe) physical board. """

    def __init__(self, graph):

        # only directed, single-edge graphs supported
        if type(graph) is nx.Graph:
            graph = nx.DiGraph(graph)
        assert type(graph) is nx.DiGraph

        self.source_file = None

        # only works for graphs with nodes (y, x)
        assert all(len(n) == 2 for n in graph)

        ys, xs = zip(*graph)

        self.y_min, self.y_max = min(ys), max(ys)
        self.x_min, self.x_max = min(xs), max(xs)

        self.height = self.y_max - self.y_min + 1
        self.width  = self.x_max - self.x_min + 1

        self.graph = graph

        # for visualization
        self.active_commands = []
        self.session = None

        self.droplets: Set[Droplet] = set()

    def __str__(self):
        return '\n'.join(
            str(cell)
            for cell in self.cells()
            if cell.droplet
        )

    def get_droplet(self, location):
        for droplet in self.droplets:
            if location == droplet._location:
                return droplet
        return None

    def add_droplet(self, droplet: Droplet):

        if droplet._is_real and droplet._location not in self.graph:
            raise KeyError("Location {} is not in the architecture"
                            .format(droplet._location))

        assert droplet not in self.droplets
        self.droplets.add(droplet)

        # remove the droplet if there was a collision
        try:
            self.check_collisions()
        except CollisionError as e:
            self.droplets.remove(droplet)
            raise e

    def remove_droplet(self, droplet: Droplet):
        assert droplet in self.droplets
        self.droplets.remove(droplet)

    def check_collisions(self):
        """
        Checks for single-cell collisions. Adjacency of cells also counts
        as a collision.
        Throws a CollisionError if there is collision on the board.
        """
        real_droplets = (d for d in self.droplets if d._is_real)
        for d1, d2 in combinations(real_droplets, 2):
            if d1._collision_group != d2._collision_group and \
               manhattan_distance(d1._location, d2._location) <= 1:
                raise CollisionError('Multiple droplets colliding')
                log.debug('colliding')

    def cells(self):
        return (data['cell'] for _, data in self.graph.nodes(data=True))

    def wait(self):

        # print(self.spec_string(with_droplets=True))

        self.check_collisions()

        if self.session and self.session.rendered:
            event = self.session.rendered
            if event:
                event.wait()
                event.clear()

    def push_command(self, command):
        self.active_commands.append(command)

    def pop_command(self):
        self.active_commands.pop()

    @classmethod
    def from_string(cls, string, **kwargs):
        """ Parse an arch specification string to create an Architecture.

        Arch specification strings are newline-separated and contain periods (`.`)
        for electrodes, `I` for input electrodes, and `H` for heaters. Spots where
        there are no electrodes are given by a space (` `).

        Example:
        .....
        I......H
        .....
        """

        data = yaml.load(string)
        board = data['board']

        h = len(board)
        w = max(len(row) for row in board)

        empty_values = ['_', None]

        # cells keyed by id
        cells = {}

        locs_to_add = []

        for y, row in enumerate(board):
            for x, elem in enumerate(row):
                if elem in empty_values:
                    continue

                if type(elem) is int:
                    id = elem
                    if id in cells:
                        raise ArchitectureError("Duplicate ids in arch file")
                    cells[id] = Cell(id, (y,x))

                elif elem == 'a':
                    locs_to_add.append((y,x))

                else:
                    raise ArchitectureError("Unrecognized board element '{}'".format(elem))

        try_id = 0
        for loc in locs_to_add:
            while try_id in cells:
                try_id += 1

            assert try_id not in cells
            cells[try_id] = Cell(try_id, loc)

        # make sure ids are consecutive from 0
        assert set(cells.keys()) == set(range(len(cells)))

        locs = set(c.location for c in cells.values())

        graph = nx.grid_2d_graph(h, w)
        graph.remove_nodes_from([n for n in graph if n not in locs])

        for cell in cells.values():
            graph.node[cell.location]['cell'] = cell

        return cls(graph, **kwargs)

    @classmethod
    def from_file(cls, filename, **kwargs):
        with open(filename) as f:
            string = f.read()

        arch = cls.from_string(string, **kwargs)
        arch.source_file = filename
        return arch

    def to_yaml_string(self, with_droplets=False):
        """ Dump the Architecture to YAML string. """

        lines = [ [' '] * self.width for _ in range(self.height) ]

        for cell in self.cells():
            r,c = cell.location
            if with_droplets and cell.droplet:
                lines[r][c] = 'o'
            else:
                lines[r][c] = cell.symbol

        return "\n".join("".join(line).rstrip() for line in lines) + "\n"<|MERGE_RESOLUTION|>--- conflicted
+++ resolved
@@ -31,6 +31,7 @@
     _location: Optional[Location] = None
     _info: Any = None
     _volume: float = 1.0
+    _concentration: float = 0.0
 
     _id: int = Factory(_next_droplet_id.__next__)
     _collision_group: int = Factory(_next_collision_group.__next__)
@@ -44,16 +45,10 @@
             raise DropletStateError
         self._producer = cmd
 
-<<<<<<< HEAD
     def _consumed_by(self, cmd):
         if self._consumer:
             raise DropletStateError
         self._consumer = cmd
-=======
-    # volume is unitless right now
-    volume: float = 1.0
-    concentration: float = 0.0
->>>>>>> 03caad32
 
     @property
     def _is_virtual(self):
@@ -77,7 +72,6 @@
             **kwargs
         )
 
-<<<<<<< HEAD
 
 @dataclass(cmp=False)
 class DropletShim:
@@ -104,53 +98,20 @@
         return self._droplet._volume
 
     @property
+    def concentration(self):
+        if self._droplet._is_virtual:
+            raise DropletStateError("Cannot get concentration of virtual droplet")
+        if self._droplet._is_consumed:
+            raise DropletStateError("Cannot get concentration of consumed droplet")
+        return self._droplet._concentration
+
+    @property
     def location(self):
         if self._droplet._is_virtual:
             raise DropletStateError("Cannot get location of virtual droplet")
         if self._droplet._is_consumed:
             raise DropletStateError("Cannot get location of consumed droplet")
         return self._droplet._location
-=======
-    def split(self, ratio=0.5):
-        assert self.valid
-        volume = self.volume / 2
-        # concentration stays the same
-        a = self.copy(
-            volume=volume,
-            concentration=self.concentration)
-        b = self.copy(
-            volume=volume,
-            concentration=self.concentration)
-        self.valid = False
-        return a, b
-
-    def mix(self, other: 'Droplet'):
-        log.debug(f'mixing {self} with {other}')
-        assert self.valid
-        assert other.valid
-
-        # for now, they much be in the same place
-        # assert self.cell is other.cell
-        # FIXME right now we assume cells only have one droplet
-
-        self.valid  = False
-        other.valid = False
-        info = f'({self.info}, {other.info})'
-
-        m1 = self.volume * self.concentration
-        m2 = other.volume * other.concentration
-
-        new_volume = self.volume + other.volume
-
-        # TODO this logic definitely won't work when droplets are larger
-        # it should give back the "union" of both shapes
-        return Droplet(
-            info = info,
-            location = self.location,
-            volume = new_volume,
-            concentration = (m1 + m2) / new_volume,
-        )
->>>>>>> 03caad32
 
 
 @dataclass
@@ -266,6 +227,11 @@
         result._location = droplet1._location
         result._volume = droplet1._volume + droplet2._volume
 
+        m1 = droplet1._volume * droplet1._concentration
+        m2 = droplet2._volume * droplet2._concentration
+
+        result._concentration = (m1 + m2) / result._volume
+
         self.arch.add_droplet(result)
 
         self.arch.wait()
@@ -307,6 +273,7 @@
         volume = droplet._volume / 2
         for d in self.output_droplets:
             d._volume = volume
+            d._concentration = droplet._concentration
             d._info = droplet._info
             d._location = droplet._location
 
