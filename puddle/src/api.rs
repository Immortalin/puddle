--- conflicted
+++ resolved
@@ -1,4 +1,4 @@
-use std::sync::{RwLock};
+use std::sync::{RwLock, Mutex};
 use std::convert::From;
 
 use jsonrpc_core as rpc;
@@ -9,12 +9,9 @@
 
 
 pub struct Session {
-<<<<<<< HEAD
-    lock: RwLock<Architecture>
-=======
-    pub arch: Architecture,
-    commands: Vec<Box<Command>>
->>>>>>> 2a22dbd0
+    // TODO is fine grained locking the right thing there?
+    arch: RwLock<Architecture>,
+    commands: Mutex<Vec<Box<Command>>>,
 }
 
 #[derive(Debug)]
@@ -29,14 +26,26 @@
     NonExistentDropletId(DropletId),
 }
 
-pub type PResult<T> = Result<T, PuddleError>;
+pub type PuddleResult<T> = Result<T, PuddleError>;
 
 
 build_rpc_trait! {
 	  pub trait Rpc {
+		    #[rpc(name = "flush")]
+        fn flush(&self) -> PuddleResult<()>;
+
+		    #[rpc(name = "input")]
+        fn input(&self, Location) -> PuddleResult<DropletId>;
+
+		    #[rpc(name = "move")]
+        fn move_droplet(&self, DropletId, Location) -> PuddleResult<DropletId>;
+
 		    #[rpc(name = "mix")]
-		    fn mix(&self, DropletId, DropletId) -> PResult<DropletId>;
-	  }
+        fn mix(&self, DropletId, DropletId) -> PuddleResult<DropletId>;
+
+		    #[rpc(name = "split")]
+        fn split(&self, DropletId) -> PuddleResult<(DropletId, DropletId)>;
+    }
 }
 
 impl From<PuddleError> for rpc::Error {
@@ -50,50 +59,38 @@
 
 impl Session {
 
-<<<<<<< HEAD
-    pub fn new(arch: Architecture) -> Self {
-        Session {
-            lock: RwLock::new(arch),
-        }
-    }
-
-    fn execute<Cmd: Command>(&self, cmd: &Cmd) -> Result<(), ExecutionError> {
-        let mut arch = self.lock.write().unwrap();
-        let mapping = match arch.grid.place(cmd.shape()) {
-            None => return Err(ExecutionError::PlaceError),
-            Some(m) => m,
-        };
-=======
     pub fn new(arch: Architecture) -> Session {
         Session {
-            arch: arch,
-            commands: Vec::new()
+            arch: RwLock::new(arch),
+            commands: Mutex::new(Vec::new()),
         }
     }
 
-    fn register<Cmd: Command>(&mut self, cmd: Cmd)
-        where Cmd: 'static {
-        self.commands.push(Box::new(cmd));
-    }
-
-    fn execute(&mut self, cmd: Box<Command>) -> Result<(), ExecutionError> {
-
-        cmd.pre_run(&mut self.arch);
-
-        let mut mapping : HashMap<Location, Location>;
-
-        if cmd.trust_placement() {
-            mapping = HashMap::new();
-            for loc in cmd.input_locations() {
-                mapping.insert(*loc, *loc);
-            }
-        } else {
-            mapping = match self.arch.grid.place(cmd.shape()) {
-                None => return Err(ExecutionError::PlaceError),
-                Some(m) => m,
-            }
-        }
->>>>>>> 2a22dbd0
+    fn register<Cmd>(&self, cmd: Cmd)
+        where Cmd: Command
+    {
+        let mut commands = self.commands.lock().unwrap();
+        commands.push(Box::new(cmd));
+    }
+
+    fn execute(&self, cmd: Box<Command>) -> Result<(), ExecutionError> {
+
+        let mut arch = self.arch.write().unwrap();
+
+        cmd.pre_run(&mut arch);
+
+        let mapping: HashMap<Location, Location> =
+            if cmd.trust_placement() {
+                // if we are trusting placement, just use an identity map
+                cmd.shape()
+                    .locations()
+                    .map(|(loc, _cell)| (loc, loc)).collect()
+            } else {
+                match arch.grid.place(cmd.shape()) {
+                    None => return Err(ExecutionError::PlaceError),
+                    Some(m) => m,
+                }
+            };
 
         println!("Mapping: {:?}", mapping);
 
@@ -112,12 +109,8 @@
                 .expect("input location wasn't in mapping");
             droplet.destination = Some(*mapped_loc);
         }
-<<<<<<< HEAD
 
         let paths = match arch.route() {
-=======
-        let paths = match self.arch.route() {
->>>>>>> 2a22dbd0
             None => return Err(ExecutionError::RouteError),
             Some(p) => p,
         };
@@ -139,64 +132,50 @@
         Ok(())
     }
 
-<<<<<<< HEAD
 }
 
 impl Rpc for Session {
-    fn mix(&self, d1: DropletId, d2: DropletId) -> PResult<DropletId> {
-        // have to pattern match here so the lock use is properly scoped
-        // TODO think of a better pattern
-        let mix_cmd = match self.lock.write() {
-            Err(e) => panic!("Lock failed with: {}", e),
-            Ok(mut arch) => {
-                let mix_cmd = Mix::new(&mut arch, d1, d2)?;
-                // safe to unwrap here because Mix::new checked them
-                assert_eq!(
-                    arch.droplets.get(&d1).unwrap().collision_group,
-                    arch.droplets.get(&d2).unwrap().collision_group,
-                );
-                mix_cmd
-            }
-        };
-        self.execute(&mix_cmd).expect("can't handle failures in api yet");
-        Ok(mix_cmd.output_droplets()[0])
-=======
-    pub fn flush(&mut self) {
-        self.commands.reverse();
-        while !self.commands.is_empty() {
-            let cmd : Box<Command> = self.commands.pop().unwrap();
-            self.execute(cmd).expect("can't hanlde api failures yet");
+
+    fn flush(&self) -> PuddleResult<()> {
+        let mut commands = self.commands.lock().unwrap();
+
+        for cmd in commands.drain((0..)) {
+            self.execute(cmd).expect("can't handle api failures yet");
         }
-    }
-
-    pub fn input(&mut self, loc: Location) -> DropletId {
-        let input_cmd = Input::new(&mut self.arch, loc);
+        Ok(())
+    }
+
+    fn input(&self, loc: Location) -> PuddleResult<DropletId> {
+        let mut arch = self.arch.write().unwrap();
+        let input_cmd = Input::new(&mut arch, loc)?;
         let out = input_cmd.output_droplets()[0];
         self.register(input_cmd);
-        out
-    }
-
-    pub fn move_droplet(&mut self, d1: DropletId, loc: Location) -> DropletId {
-        let move_cmd = Move::new(&mut self.arch, d1, loc);
+        Ok(out)
+    }
+
+    fn move_droplet(&self, d1: DropletId, loc: Location) -> PuddleResult<DropletId> {
+        let mut arch = self.arch.write().unwrap();
+        let move_cmd = Move::new(&mut arch, d1, loc)?;
         let out = move_cmd.output_droplets()[0];
         self.register(move_cmd);
-        out
-    }
-
-    pub fn mix(&mut self, d1: DropletId, d2: DropletId) -> DropletId {
-        let mix_cmd = Mix::new(&mut self.arch, d1, d2);
+        Ok(out)
+    }
+
+    fn mix(&self, d1: DropletId, d2: DropletId) -> PuddleResult<DropletId> {
+        let mut arch = self.arch.write().unwrap();
+        let mix_cmd = Mix::new(&mut arch, d1, d2)?;
         let out = mix_cmd.output_droplets()[0];
         self.register(mix_cmd);
-        out
-    }
-
-    pub fn split(&mut self, d1: DropletId) -> (DropletId, DropletId) {
-        let split_cmd = Split::new(&mut self.arch, d1);
-        let out1 = split_cmd.output_droplets()[0];
-        let out2 = split_cmd.output_droplets()[1];
+        Ok(out)
+    }
+
+    fn split(&self, d1: DropletId) -> PuddleResult<(DropletId, DropletId)> {
+        let mut arch = self.arch.write().unwrap();
+        let split_cmd = Split::new(&mut arch, d1)?;
+        let out0 = split_cmd.output_droplets()[0];
+        let out1 = split_cmd.output_droplets()[1];
         self.register(split_cmd);
-        (out1, out2)
->>>>>>> 2a22dbd0
+        Ok((out0, out1))
     }
 }
 
@@ -267,18 +246,14 @@
         let id2 = session.input(Location {x: 1, y: 1});
         let id3 = session.mix(id1, id2);
 
-<<<<<<< HEAD
         let session = Session::new(arch);
 
         let id3 = session.mix(id1, id2).expect("Mix failed");
+        session.flush();
+
         let arch = session.lock.read().unwrap();
         let ids: Vec<&DropletId> = arch.droplets.keys().collect();
-=======
-        session.flush();
-
-        let ids: Vec<&DropletId> = session.arch.droplets.keys().collect();
-
->>>>>>> 2a22dbd0
+
         assert_eq!(ids, vec![&id3])
     }
 
