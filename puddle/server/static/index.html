--- conflicted
+++ resolved
@@ -4,30 +4,9 @@
         <meta charset="UTF-8">
         <title>Puddle Viz</title>
         <style>
-<<<<<<< HEAD
-         #container {
-             margin-top: 30px;
-             position: relative;
-         }
-         .ball-container {
-             position: absolute;
-             top: 0;
-             left: 0;
-             transition: transform 0.15s;
-         }
-         .ball {
-             position: absolute;
-             background: #c00;
-             transition: transform 0.15s;
-         }
-         #slider {
-             width: 200px;
-         }
-=======
         body {
             font-family: sans-serif;
         }
->>>>>>> 4bf3cbf7
         </style>
         <link rel="stylesheet" href="https://ajax.googleapis.com/ajax/libs/jqueryui/1.12.1/themes/smoothness/jquery-ui.css">
         <script src="static/libraries/phaser.js"></script>
