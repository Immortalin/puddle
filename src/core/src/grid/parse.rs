--- conflicted
+++ resolved
@@ -1,11 +1,4 @@
-<<<<<<< HEAD
-use serde_json;
-use std::io::Read;
-
-use util::collections::Map;
-=======
 use crate::util::collections::Map;
->>>>>>> 9d2d8b38
 
 use crate::grid::grid::*;
 use serde_derive::{Deserialize, Serialize};
@@ -28,41 +21,15 @@
 use self::Mark::*;
 use self::ParsedElectrode::*;
 
-#[derive(Debug, Clone, Default, Serialize, Deserialize)]
-pub struct PiConfig {
-    pub polarity: PolarityConfig,
-}
-
-#[derive(Debug, Clone, Serialize, Deserialize)]
-pub struct PolarityConfig {
-    pub frequency: f64,
-    pub duty_cycle: f64,
-}
-
-impl Default for PolarityConfig {
-    fn default() -> PolarityConfig {
-        PolarityConfig {
-            frequency: 500.0,
-            duty_cycle: 0.5,
-        }
-    }
-}
-
 #[derive(Debug, Serialize, Deserialize)]
 #[serde(deny_unknown_fields)]
 pub struct ParsedGrid {
-    #[serde(default)]
-    pub pi_config: PiConfig,
     pub board: Vec<Vec<ParsedElectrode>>,
     #[serde(default)]
     pub peripherals: Map<String, Peripheral>,
 }
 
 impl ParsedGrid {
-    pub fn from_reader<R: Read>(reader: R) -> Result<ParsedGrid, serde_json::Error> {
-        serde_json::from_reader(reader)
-    }
-
     pub fn to_grid(&self) -> Grid {
         // find a pin that higher than anything listed
         let mut next_auto_pin = self
